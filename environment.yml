# To use:
#   $ conda env create -f environment.yml  # `mamba` works too for this command
#   $ conda activate scipy-dev
#
# Also used to build the `scipy-dev` Docker image via GitHub Actions
name: scipy-dev
channels:
  - conda-forge
dependencies:
  - python
  - setuptools<60.0
  - cython
  - compilers
  - meson>=0.64.0
  - meson-python
  - ninja
  - numpy
  - openblas
  - pkg-config  # note: not available on Windows
  - libblas=*=*openblas  # helps avoid pulling in MKL
  - pybind11
  # scipy.datasets dependency
  - pooch
  - pythran>=0.11.0
  # For testing and benchmarking
  - pytest
  - pytest-cov
  - pytest-xdist
  - pytest-timeout
  - asv<0.5
  # For type annotations
  - mypy
  - typing_extensions
  # For building docs
  - sphinx
  - numpydoc
  - ipython
  - matplotlib
<<<<<<< HEAD
  - pydata-sphinx-theme>=0.10.0
=======
  - pydata-sphinx-theme==0.9.0
>>>>>>> 706fafea
  - sphinx-design
  # For linting
  - flake8 < 6.0
  # Some optional test dependencies
  - mpmath
  - gmpy2
  - threadpoolctl
  # For CLI
  - rich-click
  - click
  - doit>=0.36.0
  - pydevtool<|MERGE_RESOLUTION|>--- conflicted
+++ resolved
@@ -36,11 +36,7 @@
   - numpydoc
   - ipython
   - matplotlib
-<<<<<<< HEAD
-  - pydata-sphinx-theme>=0.10.0
-=======
-  - pydata-sphinx-theme==0.9.0
->>>>>>> 706fafea
+  - pydata-sphinx-theme>=0.12.0
   - sphinx-design
   # For linting
   - flake8 < 6.0
